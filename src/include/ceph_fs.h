--- conflicted
+++ resolved
@@ -26,13 +26,8 @@
 #define CEPH_OSD_PROTOCOL     5 /* cluster internal */
 #define CEPH_MDS_PROTOCOL     9 /* cluster internal */
 #define CEPH_MON_PROTOCOL     4 /* cluster internal */
-<<<<<<< HEAD
 #define CEPH_OSDC_PROTOCOL   18 /* public/client */
-#define CEPH_MDSC_PROTOCOL   21 /* public/client */
-=======
-#define CEPH_OSDC_PROTOCOL   17 /* public/client */
 #define CEPH_MDSC_PROTOCOL   22 /* public/client */
->>>>>>> 114ad517
 #define CEPH_MONC_PROTOCOL   12 /* public/client */
 
 
