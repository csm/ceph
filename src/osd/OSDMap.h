--- conflicted
+++ resolved
@@ -482,20 +482,11 @@
     // map to osds[]
     ps_t pps = pool.raw_pg_to_pps(pg);  // placement ps
     unsigned size = pool.get_size();
-    {
-<<<<<<< HEAD
-      int preferred = pg.preferred();
-      if (preferred >= max_osd || preferred >= crush.get_max_devices())
-	preferred = -1;
-=======
-      assert(get_max_osd() >= crush.get_max_devices());
->>>>>>> 19ba3475
-
-      // what crush rule?
-      int ruleno = crush.find_rule(pool.get_crush_ruleset(), pool.get_type(), size);
-      if (ruleno >= 0)
-	crush.do_rule(ruleno, pps, osds, size, -1, osd_weight);
-    }
+
+    // what crush rule?
+    int ruleno = crush.find_rule(pool.get_crush_ruleset(), pool.get_type(), size);
+    if (ruleno >= 0)
+      crush.do_rule(ruleno, pps, osds, size, -1, osd_weight);
   
     _remove_nonexistent_osds(osds);
 
